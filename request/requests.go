--- conflicted
+++ resolved
@@ -90,11 +90,7 @@
 	Status string `json:"status"`
 }
 
-<<<<<<< HEAD
-func SendNewRunWithKey(apiKey string, appPath string, testAppPath string, commitName string, commitLink string, platform string, osVersion string, isolated string) (string, error) {
-=======
-func SendNewRunWithKey(host string, apiKey string, appPath string, testAppPath string, commitName string, commitLink string, platform string, osVersion string, systemImage string) (string, error) {
->>>>>>> b00a541b
+func SendNewRunWithKey(host string, apiKey string, appPath string, testAppPath string, commitName string, commitLink string, platform string, osVersion string, systemImage string, isolated string) (string, error) {
 	appFile, err := os.Open(appPath)
 	if err != nil {
 		fmt.Println("Can't read apk file")
@@ -126,13 +122,11 @@
 	if len(osVersion) > 0 {
 		writer.WriteField("osversion", osVersion)
 	}
-<<<<<<< HEAD
 	if isolated == "true" || isolated == "false" {
 		writer.WriteField("isolated", isolated)
-=======
+  }
 	if len(systemImage) > 0 {
 		writer.WriteField("system_image", systemImage)
->>>>>>> b00a541b
 	}
 
 	writer.Close()
