package config

import (
	"errors"
	"flag"
	"os"
	"strings"

	"github.com/spf13/viper"
)

var config *viper.Viper

func ReadFlags() error {
	config = viper.New()

	CONFIG_HOST := flag.String("host", "app.testwise.pro", "Marathon Cloud API host")
	CONFIG_APP := flag.String(
		"app",
		"",
		"application filepath, example: android => /home/user/workspace/sample.apk; iOS => /home/user/workspace/sample.zip. Required")
	CONFIG_TEST_APP := flag.String(
		"testapp",
		"",
		"test app filepath, example: android => /home/user/workspace/testSample.apk; iOS => /home/user/workspace/sampleUITests-Runner.zip. Required")
	CONFIG_COMMIT_NAME := flag.String("name", "", "name for run, for example it could be description of commit")
	CONFIG_COMMIT_LINK := flag.String("link", "", "link to commit")
	CONFIG_ALLURE_OUTPUT := flag.String("o", "", "allure raw results output folder")
	CONFIG_API_KEY := flag.String("api-key", "", "api-key for client. Required")
	CONFIG_LOGIN := flag.String("e", "", "user email, example: user@domain.com. Deprecated")
	CONFIG_PASSWORD := flag.String("p", "", "user password, example: 123456. Deprecated")
	CONFIG_PLATFORM := flag.String("platform", "", "testing platform (Android or iOS only)")
	CONFIG_OS_VERSION := flag.String("os-version", "", "Android or iOS OS version")
<<<<<<< HEAD
	CONFIG_ISOLATED := flag.String("isolated", "", "Run each test using isolated execution. Default is false.")
=======
	CONFIG_SYSTEM_IMAGE := flag.String("system-image", "", "OS-specific system image. For Android one of [default,google_apis]. For iOS only [default]")
>>>>>>> b00a541b

	args := os.Args
	if len(args) > 1 && args[1] == "help" {
		args[1] = "-help"
	}

	flag.Parse()

	config.Set("HOST", *CONFIG_HOST)

	// app
	if len(*CONFIG_APP) > 0 {
		config.Set("APP", *CONFIG_APP)
	} else {
		return errors.New("app filepath must be specified")
	}

	// test app
	if len(*CONFIG_TEST_APP) > 0 {
		config.Set("TEST_APP", *CONFIG_TEST_APP)
	} else {
		return errors.New("testapp filepath must be specified")
	}

	// configPlatformLowerCase
	if *CONFIG_PLATFORM == "" {
		return errors.New("platform must be specified")
	}
	configPlatformLowerCase := strings.ToLower(*CONFIG_PLATFORM)
	var platform string
	if configPlatformLowerCase == "android" {
		platform = "Android"
	} else if configPlatformLowerCase == "ios" {
		platform = "iOS"
	} else {
		return errors.New("platform must be 'Android' or 'iOS'")
	}
	config.Set("PLATFORM", platform)

	// login & password
	if len(*CONFIG_LOGIN) > 0 {
		config.Set("LOGIN", *CONFIG_LOGIN)
	}
	if len(*CONFIG_PASSWORD) > 0 {
		config.Set("PASSWORD", *CONFIG_PASSWORD)
	}

	// api key
	if len(*CONFIG_API_KEY) > 0 {
		config.Set("API_KEY", *CONFIG_API_KEY)
	}

	if len(*CONFIG_ISOLATED) > 0 {
		config.Set("ISOLATED", *CONFIG_ISOLATED)
	}

	if len(*CONFIG_API_KEY) == 0 && (len(*CONFIG_LOGIN) == 0 || len(*CONFIG_PASSWORD) == 0) {
		return errors.New("api-key or login with password must be specified")
	}

	config.Set("NAME", *CONFIG_COMMIT_NAME)
	config.Set("LINK", *CONFIG_COMMIT_LINK)
	config.Set("ALLURE_OUTPUT", *CONFIG_ALLURE_OUTPUT)
	config.Set("OS_VERSION", *CONFIG_OS_VERSION)
	config.Set("SYSTEM_IMAGE", *CONFIG_SYSTEM_IMAGE)

	return nil
}

func GetConfig() *viper.Viper {
	return config
}<|MERGE_RESOLUTION|>--- conflicted
+++ resolved
@@ -31,11 +31,8 @@
 	CONFIG_PASSWORD := flag.String("p", "", "user password, example: 123456. Deprecated")
 	CONFIG_PLATFORM := flag.String("platform", "", "testing platform (Android or iOS only)")
 	CONFIG_OS_VERSION := flag.String("os-version", "", "Android or iOS OS version")
-<<<<<<< HEAD
 	CONFIG_ISOLATED := flag.String("isolated", "", "Run each test using isolated execution. Default is false.")
-=======
 	CONFIG_SYSTEM_IMAGE := flag.String("system-image", "", "OS-specific system image. For Android one of [default,google_apis]. For iOS only [default]")
->>>>>>> b00a541b
 
 	args := os.Args
 	if len(args) > 1 && args[1] == "help" {
